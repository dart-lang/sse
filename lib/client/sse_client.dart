// Copyright (c) 2019, the Dart project authors.  Please see the AUTHORS file
// for details. All rights reserved. Use of this source code is governed by a
// BSD-style license that can be found in the LICENSE file.

import 'dart:async';
import 'dart:convert';
import 'dart:html';

import 'package:js/js.dart';
import 'package:logging/logging.dart';
import 'package:pool/pool.dart';
import 'package:stream_channel/stream_channel.dart';

import '../src/util/uuid.dart';

/// Limit for the number of concurrent outgoing requests.
///
/// Chrome drops outgoing requests on the floor after some threshold. To prevent
/// these errors we buffer outgoing requests with a pool.
///
/// Note Chrome's limit is 6000. So this gives us plenty of headroom.
final _requestPool = Pool(1000);

/// A client for bi-directional sse communcation.
///
/// The client can send any JSON-encodable messages to the server by adding
/// them to the [sink] and listen to messages from the server on the [stream].
class SseClient extends StreamChannelMixin<String?> {
  final _incomingController = StreamController<String>();

  final _outgoingController = StreamController<String>();

  final _logger = Logger('SseClient');

  final _onConnected = Completer();

  int _lastMessageId = -1;

  late String _clientId;

  late EventSource _eventSource;

  late String _serverUrl;

  Timer? _errorTimer;

  /// [serverUrl] is the URL under which the server is listening for
  /// incoming bi-directional SSE connections. [debugKey] is an optional key
  /// that can be used to identify the SSE connection.
  SseClient(String serverUrl, {String? debugKey}) {
    var uuid = generateUuidV4();
    _clientId = debugKey == null ? uuid : '$debugKey-$uuid';
    _eventSource =
        EventSource('$serverUrl?sseClientId=$_clientId', withCredentials: true);
    _serverUrl = '$serverUrl?sseClientId=$_clientId';
    _eventSource.onOpen.first.whenComplete(() {
      _onConnected.complete();
      _outgoingController.stream
          .listen(_onOutgoingMessage, onDone: _onOutgoingDone);
    });
    _eventSource.addEventListener('message', _onIncomingMessage);
    _eventSource.addEventListener('control', _onIncomingControlMessage);

    _eventSource.onOpen.listen((_) {
      _errorTimer?.cancel();
    });
    _eventSource.onError.listen((error) {
      if (!(_errorTimer?.isActive ?? false)) {
        // By default the SSE client uses keep-alive.
        // Allow for a retry to connect before giving up.
        _errorTimer = Timer(const Duration(seconds: 5), () {
          _closeWithError(error);
        });
      }
    });
  }

  @Deprecated('Use onConnected instead.')
  Stream<Event> get onOpen => _eventSource.onOpen;

  Future<void> get onConnected => _onConnected.future;

  /// Add messages to this [StreamSink] to send them to the server.
  ///
  /// The message added to the sink has to be JSON encodable. Messages that fail
  /// to encode will be logged through a [Logger].
  @override
  StreamSink<String> get sink => _outgoingController.sink;

  /// [Stream] of messages sent from the server to this client.
  ///
  /// A message is a decoded JSON object.
  @override
  Stream<String> get stream => _incomingController.stream;

  void close() {
    _eventSource.close();
    // If the initial connection was never established. Add a listener so close
    // adds a done event to [sink].
    if (!_onConnected.isCompleted) _outgoingController.stream.drain();
    _incomingController.close();
    _outgoingController.close();
  }

  void _closeWithError(Object error) {
    _incomingController.addError(error);
    close();
    if (!_onConnected.isCompleted) {
      // This call must happen after the call to close() which checks
      // whether the completer was completed earlier.
      _onConnected.completeError(error);
    }
  }

  void _onIncomingControlMessage(Event message) {
    var data = (message as MessageEvent).data;
    if (data == 'close') {
      close();
    } else {
      throw UnsupportedError('[$_clientId] Illegal Control Message "$data"');
    }
  }

  void _onIncomingMessage(Event message) {
    var decoded =
        jsonDecode((message as MessageEvent).data as String) as String;
    _incomingController.add(decoded);
  }

  void _onOutgoingDone() {
    close();
  }

  void _onOutgoingMessage(String? message) async {
    String? encodedMessage;
    await _requestPool.withResource(() async {
      try {
        encodedMessage = jsonEncode(message);
      } on JsonUnsupportedObjectError catch (e) {
        _logger.warning('[$_clientId] Unable to encode outgoing message: $e');
      } on ArgumentError catch (e) {
        _logger.warning('[$_clientId] Invalid argument: $e');
      }
      try {
<<<<<<< HEAD
        await HttpRequest.request('$_serverUrl&messageId=${++_lastMessageId}',
            method: 'POST', sendData: encodedMessage, withCredentials: true);
      } catch (e) {
        _logger.severe('[$_clientId] Failed to send $message:\n $e');
        close();
=======
        final url = '$_serverUrl&messageId=${++_lastMessageId}';
        await _fetch(
            url,
            _FetchOptions(
                method: 'POST',
                body: encodedMessage,
                credentialsOptions:
                    _CredentialsOptions(credentials: 'include')));
      } catch (error) {
        final augmentedError = 'SSE client failed to send $message:\n $error';
        _logger.severe(augmentedError);
        _closeWithError(augmentedError);
>>>>>>> eaee6a86
      }
    });
  }
}

// Custom implementation of Fetch API until Dart supports GET vs. POST,
// credentials, etc. See https://github.com/dart-lang/http/issues/595.
@JS('fetch')
external Object _nativeJsFetch(String resourceUrl, _FetchOptions options);

Future<dynamic> _fetch(String resourceUrl, _FetchOptions options) =>
    promiseToFuture(_nativeJsFetch(resourceUrl, options));

@JS()
@anonymous
class _FetchOptions {
  external factory _FetchOptions({
    required String method, // e.g., 'GET', 'POST'
    required _CredentialsOptions credentialsOptions,
    required String? body,
  });
}

@JS()
@anonymous
class _CredentialsOptions {
  external factory _CredentialsOptions({
    required String credentials, // e.g., 'omit', 'same-origin', 'include'
  });
}<|MERGE_RESOLUTION|>--- conflicted
+++ resolved
@@ -142,13 +142,6 @@
         _logger.warning('[$_clientId] Invalid argument: $e');
       }
       try {
-<<<<<<< HEAD
-        await HttpRequest.request('$_serverUrl&messageId=${++_lastMessageId}',
-            method: 'POST', sendData: encodedMessage, withCredentials: true);
-      } catch (e) {
-        _logger.severe('[$_clientId] Failed to send $message:\n $e');
-        close();
-=======
         final url = '$_serverUrl&messageId=${++_lastMessageId}';
         await _fetch(
             url,
@@ -158,10 +151,10 @@
                 credentialsOptions:
                     _CredentialsOptions(credentials: 'include')));
       } catch (error) {
-        final augmentedError = 'SSE client failed to send $message:\n $error';
+        final augmentedError =
+            '[$_clientId] SSE client failed to send $message:\n $error';
         _logger.severe(augmentedError);
         _closeWithError(augmentedError);
->>>>>>> eaee6a86
       }
     });
   }
